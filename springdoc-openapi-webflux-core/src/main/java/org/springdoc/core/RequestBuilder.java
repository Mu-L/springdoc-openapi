package org.springdoc.core;

import io.swagger.v3.oas.models.Operation;
<<<<<<< HEAD
=======
import org.springframework.http.server.reactive.ServerHttpRequest;
import org.springframework.http.server.reactive.ServerHttpResponse;
import org.springframework.stereotype.Component;
>>>>>>> a55a775a
import org.springframework.web.method.HandlerMethod;
import org.springframework.web.server.ServerWebExchange;

public class RequestBuilder extends AbstractRequestBuilder {

    static {
        PARAM_TYPES_TO_IGNORE.add(ServerWebExchange.class);
    }

    public RequestBuilder(AbstractParameterBuilder parameterBuilder, RequestBodyBuilder requestBodyBuilder,
                          OperationBuilder operationBuilder) {
        super(parameterBuilder, requestBodyBuilder, operationBuilder);
    }

<<<<<<< HEAD
=======
    static {
        PARAM_TYPES_TO_IGNORE.add(ServerWebExchange.class);
        PARAM_TYPES_TO_IGNORE.add(ServerHttpRequest.class);
        PARAM_TYPES_TO_IGNORE.add(ServerHttpResponse.class);
    }

>>>>>>> a55a775a
    @Override
    protected Operation customiseOperation(Operation operation, HandlerMethod handlerMethod) {
        return operation;
    }
}<|MERGE_RESOLUTION|>--- conflicted
+++ resolved
@@ -1,12 +1,8 @@
 package org.springdoc.core;
 
 import io.swagger.v3.oas.models.Operation;
-<<<<<<< HEAD
-=======
 import org.springframework.http.server.reactive.ServerHttpRequest;
 import org.springframework.http.server.reactive.ServerHttpResponse;
-import org.springframework.stereotype.Component;
->>>>>>> a55a775a
 import org.springframework.web.method.HandlerMethod;
 import org.springframework.web.server.ServerWebExchange;
 
@@ -14,6 +10,8 @@
 
     static {
         PARAM_TYPES_TO_IGNORE.add(ServerWebExchange.class);
+        PARAM_TYPES_TO_IGNORE.add(ServerHttpRequest.class);
+        PARAM_TYPES_TO_IGNORE.add(ServerHttpResponse.class);
     }
 
     public RequestBuilder(AbstractParameterBuilder parameterBuilder, RequestBodyBuilder requestBodyBuilder,
@@ -21,15 +19,6 @@
         super(parameterBuilder, requestBodyBuilder, operationBuilder);
     }
 
-<<<<<<< HEAD
-=======
-    static {
-        PARAM_TYPES_TO_IGNORE.add(ServerWebExchange.class);
-        PARAM_TYPES_TO_IGNORE.add(ServerHttpRequest.class);
-        PARAM_TYPES_TO_IGNORE.add(ServerHttpResponse.class);
-    }
-
->>>>>>> a55a775a
     @Override
     protected Operation customiseOperation(Operation operation, HandlerMethod handlerMethod) {
         return operation;
